[package]
name = "provenance-log"
<<<<<<< HEAD
version = "1.0.16"
=======
version = "1.0.17"
>>>>>>> a3d9b229
authors = ["Dave Grantham <dwg@linuxprogrammer.org>"]
edition = "2021"
description = "Programmable cryptographic provenance logs"
repository = "https://github.com/cryptidtech/provenance-log.git"
readme = "README.md"
keywords = ["provenance", "provenance logs", "multiformats"]
license = "Functional Source License 1.1"

[features]
default = ["serde"]
dag_cbor = ["serde_cbor", "serde_cbor/tags", "multicid/dag_cbor"]

[dependencies]
log = "0.4.22"
multibase = { version = "1.0", git = "https://github.com/cryptidtech/rust-multibase.git" }
multicid = { version = "1.0", git = "https://github.com/cryptidtech/multicid.git" }
multicodec = { version = "1.0", git = "https://github.com/cryptidtech/rust-multicodec.git" }
multihash = { version = "1.0", git = "https://github.com/cryptidtech/multihash.git" }
multikey = { version = "1.0", git = "https://github.com/cryptidtech/multikey.git" }
multisig = { version = "1.0", git = "https://github.com/cryptidtech/multisig.git" }
multitrait = { version = "1.0", git = "https://github.com/cryptidtech/multitrait.git" }
multiutil = { version = "1.0", git = "https://github.com/cryptidtech/multiutil.git" }
rand = "0.8"
serde = { version = "1.0", default-features = false, features = ["alloc", "derive"], optional = true }
serde_cbor = { version = "0.11", optional = true }
thiserror = "1.0"
wacc = { version = "1.0", git = "ssh://git@github.com/cryptidtech/wacc.git" }

[dev-dependencies]
hex = "0.4"
rand = "0.8"
serde_cbor = "0.11"
serde_json = "1.0"
serde_test = "1.0"<|MERGE_RESOLUTION|>--- conflicted
+++ resolved
@@ -1,10 +1,6 @@
 [package]
 name = "provenance-log"
-<<<<<<< HEAD
-version = "1.0.16"
-=======
-version = "1.0.17"
->>>>>>> a3d9b229
+version = "1.0.18"
 authors = ["Dave Grantham <dwg@linuxprogrammer.org>"]
 edition = "2021"
 description = "Programmable cryptographic provenance logs"
